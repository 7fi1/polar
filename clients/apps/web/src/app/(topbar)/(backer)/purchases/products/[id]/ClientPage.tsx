--- conflicted
+++ resolved
@@ -4,7 +4,6 @@
 import { BenefitRow } from '@/components/Benefit/BenefitRow'
 import { markdownOpts } from '@/components/Feed/Markdown/markdown'
 import { InlineModal } from '@/components/Modal/InlineModal'
-import { Slideshow } from '@/components/Products/Slideshow'
 import {
   useOrganization,
   useUserBenefits,
@@ -51,17 +50,6 @@
       </Link>
       <div className="flex h-full flex-grow flex-col-reverse gap-12 md:flex-row md:items-start">
         <div className="flex w-full flex-col gap-8 md:w-2/3">
-<<<<<<< HEAD
-          <ShadowBox className="flex flex-col gap-6 p-12 ring-gray-100">
-            <h1 className="text-3xl">{order.product.name}</h1>
-            {order.product.medias.length > 0 && (
-              <Slideshow
-                images={order.product.medias.map(
-                  ({ public_url }) => public_url,
-                )}
-              />
-            )}
-=======
           <ShadowBox className="flex flex-col gap-6 ring-gray-100">
             {organization && (
               <Link
@@ -77,7 +65,6 @@
               </Link>
             )}
             <h1 className="text-3xl font-medium">{order.product.name}</h1>
->>>>>>> 4f4da2ac
             {order.product.description ? (
               <div className="prose dark:prose-invert prose-headings:mt-8 prose-headings:font-semibold prose-headings:text-black prose-h1:text-3xl prose-h2:text-2xl prose-h3:text-xl prose-h4:text-lg prose-h5:text-md prose-h6:text-sm dark:prose-headings:text-polar-50 dark:text-polar-300 max-w-4xl text-gray-800">
                 <Markdown
