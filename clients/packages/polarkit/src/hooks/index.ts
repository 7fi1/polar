--- conflicted
+++ resolved
@@ -5,19 +5,13 @@
 
 export const useDemos = () => useQuery(['demo'], () => api.demo.getAll())
 
-<<<<<<< HEAD
-export const useUserOrganizations = (userId: number) =>
-  useQuery(['user', 'organizations', userId], () =>
-    api.userOrganizations.getUserOrganizations(),
+export const useUserOrganizations = (userId: string) =>
+  useQuery(
+    ['user', 'organizations', userId],
+    () => api.userOrganizations.getUserOrganizations(),
+    {
+      enabled: !!userId,
+    },
   )
 
-export { useAuth, requireAuth, useOAuthExchange, useHasHydrated }
-=======
-export const useUserOrganizations = (userId: string) =>
-  useQuery(['user', 'organizations', userId], () =>
-    api.userOrganizations.getUserOrganizations(),
-    {
-      enabled: !!userId,
-    }
-  )
->>>>>>> fc0642b6
+export { useAuth, requireAuth, useOAuthExchange, useHasHydrated }